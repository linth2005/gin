--- conflicted
+++ resolved
@@ -63,11 +63,7 @@
 	defer teardown()
 
 	debugPrintRoute("GET", "/path/to/route/:param", HandlersChain{func(c *Context) {}, handlerNameTest})
-<<<<<<< HEAD
-	assert.Equal(t, w.String(), "[GIN-debug] GET    /path/to/route/:param     --> github.com/gin-gonic/gin.handlerNameTest (2 handlers)\n")
-=======
-	assert.Regexp(t, `^\[GIN-debug\] GET   /path/to/route/:param     --> (.*/vendor/)?github.com/gin-gonic/gin.handlerNameTest \(2 handlers\)\n$`, w.String())
->>>>>>> c1e660dd
+	assert.Regexp(t, `^\[GIN-debug\] GET    /path/to/route/:param     --> (.*/vendor/)?github.com/gin-gonic/gin.handlerNameTest \(2 handlers\)\n$`, w.String())
 }
 
 func setup(w io.Writer) {
